--- conflicted
+++ resolved
@@ -132,14 +132,7 @@
 
                                 // First check for node itself. We use the 'chocolatey' package manager
                                 // to hang this query on.
-<<<<<<< HEAD
                                 version = (process.version.charAt(0) === "v") ? process.version.substr(1) : process.version;
-=======
-                                var version = process.version;
-                                if (version.startsWith('v')) {
-                                  version = version.substring(1);
-                                }
->>>>>>> ebaaa074
                                 auditor.auditPackage("chocolatey", "nodejs", version, function(err, data) {
                                         resultCallback(err, data);
 
